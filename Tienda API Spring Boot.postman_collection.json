{
	"info": {
		"_postman_id": "80481160-b2a0-48a0-9279-0a8d28d4cbf3",
		"name": "Tienda API Spring Boot",
		"schema": "https://schema.getpostman.com/json/collection/v2.1.0/collection.json",
		"_exporter_id": "11271351"
	},
	"item": [
		{
			"name": "Categorias",
			"item": [
				{
					"name": "GET All",
					"request": {
						"method": "GET",
						"header": [],
						"url": {
							"raw": "localhost:3000/v1/categorias",
							"host": [
								"localhost"
							],
							"port": "3000",
							"path": [
								"v1",
								"categorias"
							],
							"query": [
								{
									"key": "nombre",
									"value": "dep",
									"disabled": true
								}
							]
						}
					},
					"response": []
				},
				{
					"name": "GET By Id",
					"request": {
						"method": "GET",
						"header": [],
						"url": {
							"raw": "localhost:3000/v1/categorias/1",
							"host": [
								"localhost"
							],
							"port": "3000",
							"path": [
								"v1",
								"categorias",
								"1"
							]
						}
					},
					"response": []
				},
				{
					"name": "POST and create",
					"request": {
						"method": "POST",
						"header": [],
						"body": {
							"mode": "raw",
							"raw": "{\r\n    \"nombre\": \"{{$randomProductName}}\"\r\n}",
							"options": {
								"raw": {
									"language": "json"
								}
							}
						},
						"url": {
							"raw": "localhost:3000/v1/categorias",
							"host": [
								"localhost"
							],
							"port": "3000",
							"path": [
								"v1",
								"categorias"
							]
						}
					},
					"response": []
				},
				{
					"name": "PUT and update",
					"request": {
						"method": "PUT",
						"header": [],
						"body": {
							"mode": "raw",
							"raw": "{\r\n    \"nombre\": \"{{$randomProductName}}\",\r\n    \"isDeleted\": false\r\n}",
							"options": {
								"raw": {
									"language": "json"
								}
							}
						},
						"url": {
							"raw": "localhost:3000/v1/categorias/2",
							"host": [
								"localhost"
							],
							"port": "3000",
							"path": [
								"v1",
								"categorias",
								"2"
							]
						}
					},
					"response": []
				},
				{
					"name": "PATCH and update partial",
					"request": {
						"method": "PUT",
						"header": [],
						"body": {
							"mode": "raw",
							"raw": "{\r\n    \"isDeleted\": true\r\n}",
							"options": {
								"raw": {
									"language": "json"
								}
							}
						},
						"url": {
							"raw": "localhost:3000/v1/categorias/2",
							"host": [
								"localhost"
							],
							"port": "3000",
							"path": [
								"v1",
								"categorias",
								"2"
							]
						}
					},
					"response": []
				},
				{
					"name": "DELETE",
					"request": {
						"method": "DELETE",
						"header": [],
						"url": {
							"raw": "localhost:3000/v1/categorias/1",
							"host": [
								"localhost"
							],
							"port": "3000",
							"path": [
								"v1",
								"categorias",
								"1"
							]
						}
					},
					"response": []
				}
			]
		},
		{
			"name": "Productos",
			"item": [
				{
					"name": "GET All",
					"request": {
						"method": "GET",
						"header": [],
						"url": {
							"raw": "localhost:3000/v1/productos",
							"host": [
								"localhost"
							],
							"port": "3000",
							"path": [
								"v1",
								"productos"
							],
							"query": [
								{
									"key": "marca",
									"value": "nike",
									"disabled": true
								},
								{
									"key": "categoria",
									"value": "deportes",
									"disabled": true
								}
							]
						}
					},
					"response": []
				},
				{
					"name": "GET By Id",
					"request": {
						"method": "GET",
						"header": [],
						"url": {
							"raw": "localhost:3000/v1/productos/2",
							"host": [
								"localhost"
							],
							"port": "3000",
							"path": [
								"v1",
								"productos",
								"2"
							]
						}
					},
					"response": []
				},
				{
					"name": "POST and create",
					"request": {
						"method": "POST",
						"header": [],
						"body": {
							"mode": "raw",
							"raw": "{\r\n    \"id\":\"{{$randomInt}}\",\r\n    \"marca\": \"{{$randomProductName}}\",\r\n    \"modelo\": \"{{$randomProductAdjective}}\",\r\n    \"descripcion\": \"{{$randomWord}}\",\r\n    \"precio\": \"{{$randomPrice}}\",\r\n    \"categoria\": \"DEPORTES\",\r\n    \"stock\": \"{{$randomInt}}\",\r\n    \"imagen\": \"{{$randomPeopleImage}}\"\r\n}",
							"options": {
								"raw": {
									"language": "json"
								}
							}
						},
						"url": {
							"raw": "localhost:3000/v1/productos",
							"host": [
								"localhost"
							],
							"port": "3000",
							"path": [
								"v1",
								"productos"
							]
						}
					},
					"response": []
				},
				{
					"name": "PUT and update",
					"request": {
						"method": "PUT",
						"header": [],
						"body": {
							"mode": "raw",
							"raw": "{\r\n    \"id\": 2,\r\n    \"marca\": \"{{$randomProductName}}\",\r\n    \"modelo\": \"{{$randomProductAdjective}}\",\r\n    \"descripcion\": \"{{$randomWord}}\",\r\n    \"precio\": \"{{$randomPrice}}\",\r\n    \"categoria\": \"OTROS\",\r\n    \"stock\": \"{{$randomInt}}\",\r\n    \"imagen\": \"{{$randomPeopleImage}}\"\r\n}",
							"options": {
								"raw": {
									"language": "json"
								}
							}
						},
						"url": {
							"raw": "localhost:3000/v1/productos/2",
							"host": [
								"localhost"
							],
							"port": "3000",
							"path": [
								"v1",
								"productos",
								"2"
							]
						}
					},
					"response": []
				},
				{
					"name": "PATCH and update partial info",
					"request": {
						"method": "PATCH",
						"header": [],
						"body": {
							"mode": "raw",
							"raw": "{\r\n    \"id\": 2,\r\n    \"precio\": \"{{$randomPrice}}\",\r\n    \"stock\": \"{{$randomInt}}\",\r\n    \"isDeleted\": true\r\n}",
							"options": {
								"raw": {
									"language": "json"
								}
							}
						},
						"url": {
							"raw": "localhost:3000/v1/productos/2",
							"host": [
								"localhost"
							],
							"port": "3000",
							"path": [
								"v1",
								"productos",
								"2"
							]
						}
					},
					"response": []
				},
				{
<<<<<<< HEAD
					"name": "PATCH Image",
=======
					"name": "PATCH Solo Image",
>>>>>>> 1b75603f
					"request": {
						"method": "PATCH",
						"header": [],
						"body": {
							"mode": "formdata",
							"formdata": [
								{
									"key": "file",
									"type": "file",
									"src": "/C:/Users/joseluisgs/Projects/DesarrolloWebEntornosServidor-02-Proyecto-2023-2024/image-demo.png"
								}
							]
						},
						"url": {
							"raw": "localhost:3000/v1/productos/imagen/2",
							"host": [
								"localhost"
							],
							"port": "3000",
							"path": [
								"v1",
								"productos",
								"imagen",
								"2"
<<<<<<< HEAD
=======
							],
							"query": [
								{
									"key": "file",
									"value": null,
									"disabled": true
								}
>>>>>>> 1b75603f
							]
						}
					},
					"response": []
				},
				{
					"name": "DELETE",
					"request": {
						"method": "DELETE",
						"header": [],
						"url": {
							"raw": "localhost:3000/v1/productos/2",
							"host": [
								"localhost"
							],
							"port": "3000",
							"path": [
								"v1",
								"productos",
								"2"
							]
						}
					},
					"response": []
				}
			]
		},
		{
			"name": "Storage",
			"item": [
				{
					"name": "Get Image",
					"request": {
						"method": "GET",
						"header": [],
						"url": {
							"raw": "http://localhost:3000/v1/storage/1697626472771_image-demo.png",
							"protocol": "http",
							"host": [
								"localhost"
							],
							"port": "3000",
							"path": [
								"v1",
								"storage",
								"1697626472771_image-demo.png"
							]
						}
					},
					"response": []
				}
			]
		}
	]
}<|MERGE_RESOLUTION|>--- conflicted
+++ resolved
@@ -304,51 +304,6 @@
 					"response": []
 				},
 				{
-<<<<<<< HEAD
-					"name": "PATCH Image",
-=======
-					"name": "PATCH Solo Image",
->>>>>>> 1b75603f
-					"request": {
-						"method": "PATCH",
-						"header": [],
-						"body": {
-							"mode": "formdata",
-							"formdata": [
-								{
-									"key": "file",
-									"type": "file",
-									"src": "/C:/Users/joseluisgs/Projects/DesarrolloWebEntornosServidor-02-Proyecto-2023-2024/image-demo.png"
-								}
-							]
-						},
-						"url": {
-							"raw": "localhost:3000/v1/productos/imagen/2",
-							"host": [
-								"localhost"
-							],
-							"port": "3000",
-							"path": [
-								"v1",
-								"productos",
-								"imagen",
-								"2"
-<<<<<<< HEAD
-=======
-							],
-							"query": [
-								{
-									"key": "file",
-									"value": null,
-									"disabled": true
-								}
->>>>>>> 1b75603f
-							]
-						}
-					},
-					"response": []
-				},
-				{
 					"name": "DELETE",
 					"request": {
 						"method": "DELETE",
